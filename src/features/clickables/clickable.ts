import ClickableComponent from "features/clickables/Clickable.vue";
import { Decorator } from "features/decorators/common";
import type {
    CoercableComponent,
    GenericComponent,
    OptionsFunc,
    Replace,
    StyleValue
} from "features/feature";
import { Component, GatherProps, getUniqueID, setDefault, Visibility } from "features/feature";
import type { BaseLayer } from "game/layers";
import type { Unsubscribe } from "nanoevents";
import type {
    Computable,
    GetComputableType,
    GetComputableTypeWithDefault,
    ProcessedComputable
} from "util/computed";
import { processComputable } from "util/computed";
import { createLazyProxy } from "util/proxies";
import { computed, unref } from "vue";

/** A symbol used to identify {@link Clickable} features. */
export const ClickableType = Symbol("Clickable");

/**
 * An object that configures a {@link Clickable}.
 */
export interface ClickableOptions {
    /** Whether this clickable should be visible. */
    visibility?: Computable<Visibility | boolean>;
    /** Whether or not the clickable may be clicked. */
    canClick?: Computable<boolean>;
    /** Dictionary of CSS classes to apply to this feature. */
    classes?: Computable<Record<string, boolean>>;
    /** CSS to apply to this feature. */
    style?: Computable<StyleValue>;
    /** Shows a marker on the corner of the feature. */
    mark?: Computable<boolean | string>;
    /** The display to use for this clickable. */
    display?: Computable<
        | CoercableComponent
        | {
              /** A header to appear at the top of the display. */
              title?: CoercableComponent;
              /** The main text that appears in the display. */
              description: CoercableComponent;
          }
    >;
    /** Toggles a smaller design for the feature. */
    small?: boolean;
    /** A function that is called when the clickable is clicked. */
    onClick?: (e?: MouseEvent | TouchEvent) => void;
    /** A function that is called when the clickable is held down. */
    onHold?: VoidFunction;
}

/**
 * The properties that are added onto a processed {@link ClickableOptions} to create an {@link Clickable}.
 */
export interface BaseClickable {
    /** An auto-generated ID for identifying features that appear in the DOM. Will not persist between refreshes or updates. */
    id: string;
    /** A symbol that helps identify features of the same type. */
    type: typeof ClickableType;
    /** The Vue component used to render this feature. */
    [Component]: GenericComponent;
    /** A function to gather the props the vue component requires for this feature. */
    [GatherProps]: () => Record<string, unknown>;
}

/** An object that represents a feature that can be clicked or held down. */
export type Clickable<T extends ClickableOptions> = Replace<
    T & BaseClickable,
    {
        visibility: GetComputableTypeWithDefault<T["visibility"], Visibility.Visible>;
        canClick: GetComputableTypeWithDefault<T["canClick"], true>;
        classes: GetComputableType<T["classes"]>;
        style: GetComputableType<T["style"]>;
        mark: GetComputableType<T["mark"]>;
        display: GetComputableType<T["display"]>;
    }
>;

/** A type that matches any valid {@link Clickable} object. */
export type GenericClickable = Replace<
    Clickable<ClickableOptions>,
    {
        visibility: ProcessedComputable<Visibility | boolean>;
        canClick: ProcessedComputable<boolean>;
    }
>;

/**
 * Lazily creates a clickable with the given options.
 * @param optionsFunc Clickable options.
 */
export function createClickable<T extends ClickableOptions>(
    optionsFunc?: OptionsFunc<T, BaseClickable, GenericClickable>,
    ...decorators: Decorator<T, BaseClickable, GenericClickable>[]
): Clickable<T> {
<<<<<<< HEAD
    const decoratedData = decorators.reduce((current, next) => Object.assign(current, next.getPersistentData?.()), {});
    return createLazyProxy(() => {
        const clickable = optionsFunc?.() ?? ({} as ReturnType<NonNullable<typeof optionsFunc>>);
=======
    return createLazyProxy(feature => {
        const clickable =
            optionsFunc?.call(feature, feature) ??
            ({} as ReturnType<NonNullable<typeof optionsFunc>>);
>>>>>>> c386acee
        clickable.id = getUniqueID("clickable-");
        clickable.type = ClickableType;
        clickable[Component] = ClickableComponent as GenericComponent;

        for (const decorator of decorators) {
            decorator.preConstruct?.(clickable);
        }

        Object.assign(clickable, decoratedData);

        processComputable(clickable as T, "visibility");
        setDefault(clickable, "visibility", Visibility.Visible);
        processComputable(clickable as T, "canClick");
        setDefault(clickable, "canClick", true);
        processComputable(clickable as T, "classes");
        processComputable(clickable as T, "style");
        processComputable(clickable as T, "mark");
        processComputable(clickable as T, "display");

        if (clickable.onClick) {
            const onClick = clickable.onClick.bind(clickable);
            clickable.onClick = function (e) {
                if (unref(clickable.canClick) !== false) {
                    onClick(e);
                }
            };
        }
        if (clickable.onHold) {
            const onHold = clickable.onHold.bind(clickable);
            clickable.onHold = function () {
                if (unref(clickable.canClick) !== false) {
                    onHold();
                }
            };
        }

        for (const decorator of decorators) {
            decorator.postConstruct?.(clickable);
        }

        const decoratedProps = decorators.reduce((current, next) => Object.assign(current, next.getGatheredProps?.(clickable)), {});
        clickable[GatherProps] = function (this: GenericClickable) {
            const {
                display,
                visibility,
                style,
                classes,
                onClick,
                onHold,
                canClick,
                small,
                mark,
                id
            } = this;
            return {
                display,
                visibility,
                style: unref(style),
                classes,
                onClick,
                onHold,
                canClick,
                small,
                mark,
                id,
                ...decoratedProps
            };
        };

        return clickable as unknown as Clickable<T>;
    });
}

/**
 * Utility to auto click a clickable whenever it can be.
 * @param layer The layer the clickable is apart of
 * @param clickable The clicker to click automatically
 * @param autoActive Whether or not the clickable should currently be auto-clicking
 */
export function setupAutoClick(
    layer: BaseLayer,
    clickable: GenericClickable,
    autoActive: Computable<boolean> = true
): Unsubscribe {
    const isActive: ProcessedComputable<boolean> =
        typeof autoActive === "function" ? computed(autoActive) : autoActive;
    return layer.on("update", () => {
        if (unref(isActive) && unref(clickable.canClick)) {
            clickable.onClick?.();
        }
    });
}<|MERGE_RESOLUTION|>--- conflicted
+++ resolved
@@ -99,16 +99,11 @@
     optionsFunc?: OptionsFunc<T, BaseClickable, GenericClickable>,
     ...decorators: Decorator<T, BaseClickable, GenericClickable>[]
 ): Clickable<T> {
-<<<<<<< HEAD
     const decoratedData = decorators.reduce((current, next) => Object.assign(current, next.getPersistentData?.()), {});
-    return createLazyProxy(() => {
-        const clickable = optionsFunc?.() ?? ({} as ReturnType<NonNullable<typeof optionsFunc>>);
-=======
     return createLazyProxy(feature => {
         const clickable =
             optionsFunc?.call(feature, feature) ??
             ({} as ReturnType<NonNullable<typeof optionsFunc>>);
->>>>>>> c386acee
         clickable.id = getUniqueID("clickable-");
         clickable.type = ClickableType;
         clickable[Component] = ClickableComponent as GenericComponent;
