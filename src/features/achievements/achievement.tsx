import AchievementComponent from "features/achievements/Achievement.vue";
import { Decorator } from "features/decorators";
import {
    CoercableComponent,
    Component,
    GatherProps,
    getUniqueID,
    isVisible,
    OptionsFunc,
    Replace,
    setDefault,
    StyleValue,
    Visibility
} from "features/feature";
import "game/notifications";
import type { Persistent } from "game/persistence";
import { persistent } from "game/persistence";
import player from "game/player";
import settings from "game/settings";
import type {
    Computable,
    GetComputableType,
    GetComputableTypeWithDefault,
    ProcessedComputable
} from "util/computed";
import { processComputable } from "util/computed";
import { createLazyProxy } from "util/proxies";
import { coerceComponent } from "util/vue";
import { unref, watchEffect } from "vue";
import { useToast } from "vue-toastification";

const toast = useToast();

export const AchievementType = Symbol("Achievement");

export interface AchievementOptions {
    visibility?: Computable<Visibility | boolean>;
    shouldEarn?: () => boolean;
    display?: Computable<CoercableComponent>;
    mark?: Computable<boolean | string>;
    image?: Computable<string>;
    style?: Computable<StyleValue>;
    classes?: Computable<Record<string, boolean>>;
    onComplete?: VoidFunction;
}

export interface BaseAchievement {
    id: string;
    earned: Persistent<boolean>;
    complete: VoidFunction;
    type: typeof AchievementType;
    [Component]: typeof AchievementComponent;
    [GatherProps]: () => Record<string, unknown>;
}

export type Achievement<T extends AchievementOptions> = Replace<
    T & BaseAchievement,
    {
        visibility: GetComputableTypeWithDefault<T["visibility"], Visibility.Visible>;
        display: GetComputableType<T["display"]>;
        mark: GetComputableType<T["mark"]>;
        image: GetComputableType<T["image"]>;
        style: GetComputableType<T["style"]>;
        classes: GetComputableType<T["classes"]>;
    }
>;

export type GenericAchievement = Replace<
    Achievement<AchievementOptions>,
    {
        visibility: ProcessedComputable<Visibility | boolean>;
    }
>;

export function createAchievement<T extends AchievementOptions>(
    optionsFunc?: OptionsFunc<T, BaseAchievement, GenericAchievement>,
    ...decorators: Decorator<T, BaseAchievement, GenericAchievement>[]
): Achievement<T> {
<<<<<<< HEAD
    const earned = persistent<boolean>(false);
    const decoratedData = decorators.reduce((current, next) => Object.assign(current, next.getPersistentData?.()), {});
=======
    const earned = persistent<boolean>(false, false);
>>>>>>> be9a85c1
    return createLazyProxy(() => {
        const achievement = optionsFunc?.() ?? ({} as ReturnType<NonNullable<typeof optionsFunc>>);
        achievement.id = getUniqueID("achievement-");
        achievement.type = AchievementType;
        achievement[Component] = AchievementComponent;

        for (const decorator of decorators) {
            decorator.preConstruct?.(achievement);
        }

        achievement.earned = earned;
        achievement.complete = function () {
            earned.value = true;
        };

        Object.assign(achievement, decoratedData);

        processComputable(achievement as T, "visibility");
        setDefault(achievement, "visibility", Visibility.Visible);
        processComputable(achievement as T, "display");
        processComputable(achievement as T, "mark");
        processComputable(achievement as T, "image");
        processComputable(achievement as T, "style");
        processComputable(achievement as T, "classes");

        for (const decorator of decorators) {
            decorator.postConstruct?.(achievement);
        }

        const decoratedProps = decorators.reduce((current, next) => Object.assign(current, next.getGatheredProps?.(achievement)), {});
        achievement[GatherProps] = function (this: GenericAchievement) {
            const { visibility, display, earned, image, style, classes, mark, id } = this;
            return { visibility, display, earned, image, style: unref(style), classes, mark, id, ...decoratedProps };
        };

        if (achievement.shouldEarn) {
            const genericAchievement = achievement as GenericAchievement;
            watchEffect(() => {
                if (settings.active !== player.id) return;
                if (
                    !genericAchievement.earned.value &&
                    isVisible(genericAchievement.visibility) &&
                    genericAchievement.shouldEarn?.()
                ) {
                    genericAchievement.earned.value = true;
                    genericAchievement.onComplete?.();
                    if (genericAchievement.display != null) {
                        const Display = coerceComponent(unref(genericAchievement.display));
                        toast.info(
                            <div>
                                <h3>Achievement earned!</h3>
                                <div>
                                    {/* eslint-disable-next-line @typescript-eslint/ban-ts-comment */}
                                    {/* @ts-ignore */}
                                    <Display />
                                </div>
                            </div>
                        );
                    }
                }
            });
        }

        return achievement as unknown as Achievement<T>;
    });
}<|MERGE_RESOLUTION|>--- conflicted
+++ resolved
@@ -76,12 +76,8 @@
     optionsFunc?: OptionsFunc<T, BaseAchievement, GenericAchievement>,
     ...decorators: Decorator<T, BaseAchievement, GenericAchievement>[]
 ): Achievement<T> {
-<<<<<<< HEAD
-    const earned = persistent<boolean>(false);
+    const earned = persistent<boolean>(false, false);
     const decoratedData = decorators.reduce((current, next) => Object.assign(current, next.getPersistentData?.()), {});
-=======
-    const earned = persistent<boolean>(false, false);
->>>>>>> be9a85c1
     return createLazyProxy(() => {
         const achievement = optionsFunc?.() ?? ({} as ReturnType<NonNullable<typeof optionsFunc>>);
         achievement.id = getUniqueID("achievement-");
