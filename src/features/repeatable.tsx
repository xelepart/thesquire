import { isArray } from "@vue/shared";
import ClickableComponent from "features/clickables/Clickable.vue";
import type {
    CoercableComponent,
    GenericComponent,
    OptionsFunc,
    Replace,
    StyleValue
} from "features/feature";
import { Component, GatherProps, getUniqueID, jsx, setDefault, Visibility } from "features/feature";
import { DefaultValue, Persistent, persistent } from "game/persistence";
import {
    createVisibilityRequirement,
    displayRequirements,
    maxRequirementsMet,
    payRequirements,
    Requirements,
    requirementsMet
} from "game/requirements";
import type { DecimalSource } from "util/bignum";
import Decimal, { formatWhole } from "util/bignum";
import type {
    Computable,
    GetComputableType,
    GetComputableTypeWithDefault,
    ProcessedComputable
} from "util/computed";
import { processComputable } from "util/computed";
import { createLazyProxy } from "util/proxies";
import { coerceComponent, isCoercableComponent } from "util/vue";
import type { Ref } from "vue";
import { computed, unref } from "vue";
import { Decorator } from "./decorators/common";

/** A symbol used to identify {@link Repeatable} features. */
export const RepeatableType = Symbol("Repeatable");

/** A type that can be used to customize the {@link Repeatable} display. */
export type RepeatableDisplay =
    | CoercableComponent
    | {
          /** A header to appear at the top of the display. */
          title?: CoercableComponent;
          /** The main text that appears in the display. */
          description?: CoercableComponent;
          /** A description of the current effect of this repeatable, based off its amount. */
          effectDisplay?: CoercableComponent;
          /** Whether or not to show the current amount of this repeatable at the bottom of the display. */
          showAmount?: boolean;
      };

/** An object that configures a {@link Repeatable}. */
export interface RepeatableOptions {
    /** Whether this repeatable should be visible. */
    visibility?: Computable<Visibility | boolean>;
    /** The requirement(s) to increase this repeatable. */
    requirements: Requirements;
    /** The maximum amount obtainable for this repeatable. */
    limit?: Computable<DecimalSource>;
    /** The initial amount this repeatable has on a new save / after reset. */
    initialAmount?: DecimalSource;
    /** Dictionary of CSS classes to apply to this feature. */
    classes?: Computable<Record<string, boolean>>;
    /** CSS to apply to this feature. */
    style?: Computable<StyleValue>;
    /** Shows a marker on the corner of the feature. */
    mark?: Computable<boolean | string>;
    /** Toggles a smaller design for the feature. */
    small?: Computable<boolean>;
    /** Whether or not clicking this repeatable should attempt to maximize amount based on the requirements met. Requires {@link requirements} to be a requirement or array of requirements with {@link Requirement.canMaximize} true. */
    maximize?: Computable<boolean>;
    /** The display to use for this repeatable. */
    display?: Computable<RepeatableDisplay>;
}

/**
 * The properties that are added onto a processed {@link RepeatableOptions} to create a {@link Repeatable}.
 */
export interface BaseRepeatable {
    /** An auto-generated ID for identifying features that appear in the DOM. Will not persist between refreshes or updates. */
    id: string;
    /** The current amount this repeatable has. */
    amount: Persistent<DecimalSource>;
    /** Whether or not this repeatable's amount is at it's limit. */
    maxed: Ref<boolean>;
    /** Whether or not this repeatable can be clicked. */
    canClick: ProcessedComputable<boolean>;
    /**
     * How much amount can be increased by, or 1 if unclickable.
     * Capped at 1 if {@link RepeatableOptions.maximize} is false.
     **/
    amountToIncrease: Ref<DecimalSource>;
    /** A function that gets called when this repeatable is clicked. */
    onClick: (event?: MouseEvent | TouchEvent) => void;
    /** A symbol that helps identify features of the same type. */
    type: typeof RepeatableType;
    /** The Vue component used to render this feature. */
    [Component]: GenericComponent;
    /** A function to gather the props the vue component requires for this feature. */
    [GatherProps]: () => Record<string, unknown>;
}

/** An object that represents a feature with multiple "levels" with scaling requirements. */
export type Repeatable<T extends RepeatableOptions> = Replace<
    T & BaseRepeatable,
    {
        visibility: GetComputableTypeWithDefault<T["visibility"], Visibility.Visible>;
        requirements: GetComputableType<T["requirements"]>;
        limit: GetComputableTypeWithDefault<T["limit"], Decimal>;
        classes: GetComputableType<T["classes"]>;
        style: GetComputableType<T["style"]>;
        mark: GetComputableType<T["mark"]>;
        small: GetComputableType<T["small"]>;
        maximize: GetComputableType<T["maximize"]>;
        display: Ref<CoercableComponent>;
    }
>;

/** A type that matches any valid {@link Repeatable} object. */
export type GenericRepeatable = Replace<
    Repeatable<RepeatableOptions>,
    {
        visibility: ProcessedComputable<Visibility | boolean>;
        limit: ProcessedComputable<DecimalSource>;
    }
>;

/**
 * Lazily creates a repeatable with the given options.
 * @param optionsFunc Repeatable options.
 */
export function createRepeatable<T extends RepeatableOptions>(
    optionsFunc: OptionsFunc<T, BaseRepeatable, GenericRepeatable>,
    ...decorators: Decorator<T, BaseRepeatable, GenericRepeatable>[]
): Repeatable<T> {
    const amount = persistent<DecimalSource>(0);
<<<<<<< HEAD
    const decoratedData = decorators.reduce((current, next) => Object.assign(current, next.getPersistentData?.()), {});
    return createLazyProxy(() => {
        const repeatable = optionsFunc();
=======
    return createLazyProxy(feature => {
        const repeatable = optionsFunc.call(feature, feature);
>>>>>>> c386acee

        repeatable.id = getUniqueID("repeatable-");
        repeatable.type = RepeatableType;
        repeatable[Component] = ClickableComponent as GenericComponent;

        for (const decorator of decorators) {
            decorator.preConstruct?.(repeatable);
        }

        repeatable.amount = amount;
        repeatable.amount[DefaultValue] = repeatable.initialAmount ?? 0;

        Object.assign(repeatable, decoratedData);

        const limitRequirement = {
            requirementMet: computed(() =>
                Decimal.sub(
                    unref((repeatable as GenericRepeatable).limit),
                    (repeatable as GenericRepeatable).amount.value
                )
            ),
            requiresPay: false,
            visibility: Visibility.None
        } as const;
        const visibilityRequirement = createVisibilityRequirement(repeatable as GenericRepeatable);
        if (isArray(repeatable.requirements)) {
            repeatable.requirements.unshift(visibilityRequirement);
            repeatable.requirements.push(limitRequirement);
        } else {
            repeatable.requirements = [
                visibilityRequirement,
                repeatable.requirements,
                limitRequirement
            ];
        }

        repeatable.maxed = computed(() =>
            Decimal.gte(
                (repeatable as GenericRepeatable).amount.value,
                unref((repeatable as GenericRepeatable).limit)
            )
        );
        processComputable(repeatable as T, "classes");
        const classes = repeatable.classes as
            | ProcessedComputable<Record<string, boolean>>
            | undefined;
        repeatable.classes = computed(() => {
            const currClasses = unref(classes) || {};
            if ((repeatable as GenericRepeatable).maxed.value) {
                currClasses.bought = true;
            }
            return currClasses;
        });
        repeatable.amountToIncrease = computed(() =>
            unref((repeatable as GenericRepeatable).maximize)
                ? maxRequirementsMet(repeatable.requirements)
                : 1
        );
        repeatable.canClick = computed(() => requirementsMet(repeatable.requirements));
        const onClick = repeatable.onClick;
        repeatable.onClick = function (this: GenericRepeatable, event?: MouseEvent | TouchEvent) {
            const genericRepeatable = repeatable as GenericRepeatable;
            if (!unref(genericRepeatable.canClick)) {
                return;
            }
            payRequirements(repeatable.requirements, unref(repeatable.amountToIncrease));
            genericRepeatable.amount.value = Decimal.add(genericRepeatable.amount.value, 1);
            onClick?.(event);
        };
        processComputable(repeatable as T, "display");
        const display = repeatable.display;
        repeatable.display = jsx(() => {
            // TODO once processComputable types correctly, remove this "as X"
            const currDisplay = unref(display) as RepeatableDisplay;
            if (isCoercableComponent(currDisplay)) {
                const CurrDisplay = coerceComponent(currDisplay);
                return <CurrDisplay />;
            }
            if (currDisplay != null) {
                const genericRepeatable = repeatable as GenericRepeatable;
                const Title = coerceComponent(currDisplay.title ?? "", "h3");
                const Description = coerceComponent(currDisplay.description ?? "");
                const EffectDisplay = coerceComponent(currDisplay.effectDisplay ?? "");

                return (
                    <span>
                        {currDisplay.title == null ? null : (
                            <div>
                                <Title />
                            </div>
                        )}
                        {currDisplay.description == null ? null : <Description />}
                        {currDisplay.showAmount === false ? null : (
                            <div>
                                <br />
                                joinJSX(
                                    <>Amount: {formatWhole(genericRepeatable.amount.value)}</>,
                                    {unref(genericRepeatable.limit) !== Decimal.dInf ? (
                                        <> / {formatWhole(unref(genericRepeatable.limit))}</>
                                    ) : undefined}
                                )
                            </div>
                        )}
                        {currDisplay.effectDisplay == null ? null : (
                            <div>
                                <br />
                                Currently: <EffectDisplay />
                            </div>
                        )}
                        {genericRepeatable.maxed.value ? null : (
                            <div>
                                <br />
                                {displayRequirements(
                                    genericRepeatable.requirements,
                                    unref(repeatable.amountToIncrease)
                                )}
                            </div>
                        )}
                    </span>
                );
            }
            return "";
        });

        processComputable(repeatable as T, "visibility");
        setDefault(repeatable, "visibility", Visibility.Visible);
        processComputable(repeatable as T, "limit");
        setDefault(repeatable, "limit", Decimal.dInf);
        processComputable(repeatable as T, "style");
        processComputable(repeatable as T, "mark");
        processComputable(repeatable as T, "small");
        processComputable(repeatable as T, "maximize");

        for (const decorator of decorators) {
            decorator.postConstruct?.(repeatable);
        }

        const decoratedProps = decorators.reduce((current, next) => Object.assign(current, next.getGatheredProps?.(repeatable)), {});
        repeatable[GatherProps] = function (this: GenericRepeatable) {
            const { display, visibility, style, classes, onClick, canClick, small, mark, id } =
                this;
            return {
                display,
                visibility,
                style: unref(style),
                classes,
                onClick,
                canClick,
                small,
                mark,
                id,
                ...decoratedProps
            };
        };

        return repeatable as unknown as Repeatable<T>;
    });
}<|MERGE_RESOLUTION|>--- conflicted
+++ resolved
@@ -134,14 +134,9 @@
     ...decorators: Decorator<T, BaseRepeatable, GenericRepeatable>[]
 ): Repeatable<T> {
     const amount = persistent<DecimalSource>(0);
-<<<<<<< HEAD
     const decoratedData = decorators.reduce((current, next) => Object.assign(current, next.getPersistentData?.()), {});
-    return createLazyProxy(() => {
-        const repeatable = optionsFunc();
-=======
     return createLazyProxy(feature => {
         const repeatable = optionsFunc.call(feature, feature);
->>>>>>> c386acee
 
         repeatable.id = getUniqueID("repeatable-");
         repeatable.type = RepeatableType;
