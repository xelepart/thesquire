import { isArray } from "@vue/shared";
import Toggle from "components/fields/Toggle.vue";
import ChallengeComponent from "features/challenges/Challenge.vue";
<<<<<<< HEAD
import { Decorator } from "features/decorators/common";
import type { CoercableComponent, OptionsFunc, Replace, StyleValue } from "features/feature";
=======
import type {
    CoercableComponent,
    GenericComponent,
    OptionsFunc,
    Replace,
    StyleValue
} from "features/feature";
>>>>>>> 3ad0d645
import {
    Component,
    GatherProps,
    getUniqueID,
    isVisible,
    jsx,
    setDefault,
    Visibility
} from "features/feature";
import type { GenericReset } from "features/reset";
import { globalBus } from "game/events";
import type { Persistent } from "game/persistence";
import { persistent } from "game/persistence";
import { maxRequirementsMet, Requirements } from "game/requirements";
import settings, { registerSettingField } from "game/settings";
import type { DecimalSource } from "util/bignum";
import Decimal from "util/bignum";
import type {
    Computable,
    GetComputableType,
    GetComputableTypeWithDefault,
    ProcessedComputable
} from "util/computed";
import { processComputable } from "util/computed";
import { createLazyProxy } from "util/proxies";
import type { Ref, WatchStopHandle } from "vue";
import { computed, unref, watch } from "vue";

/** A symbol used to identify {@link Challenge} features. */
export const ChallengeType = Symbol("Challenge");

/**
 * An object that configures a {@link Challenge}.
 */
export interface ChallengeOptions {
    /** Whether this challenge should be visible. */
    visibility?: Computable<Visibility | boolean>;
    /** Whether this challenge can be started. */
    canStart?: Computable<boolean>;
    /** The reset function for this challenge. */
    reset?: GenericReset;
    /** The requirement(s) to complete this challenge. */
    requirements: Requirements;
    /** Whether or not completing this challenge should grant multiple completions if requirements met. Requires {@link requirements} to be a requirement or array of requirements with {@link Requirement.canMaximize} true. */
    maximize?: Computable<boolean>;
    /** The maximum number of times the challenge can be completed. */
    completionLimit?: Computable<DecimalSource>;
    /** Shows a marker on the corner of the feature. */
    mark?: Computable<boolean | string>;
    /** Dictionary of CSS classes to apply to this feature. */
    classes?: Computable<Record<string, boolean>>;
    /** CSS to apply to this feature. */
    style?: Computable<StyleValue>;
    /** The display to use for this challenge. */
    display?: Computable<
        | CoercableComponent
        | {
              /** A header to appear at the top of the display. */
              title?: CoercableComponent;
              /** The main text that appears in the display. */
              description: CoercableComponent;
              /** A description of the current goal for this challenge. If unspecified then the requirements will be displayed automatically based on {@link requirements}.  */
              goal?: CoercableComponent;
              /** A description of what will change upon completing this challenge. */
              reward?: CoercableComponent;
              /** A description of the current effect of this challenge. */
              effectDisplay?: CoercableComponent;
          }
    >;
    /** A function that is called when the challenge is completed. */
    onComplete?: VoidFunction;
    /** A function that is called when the challenge is exited. */
    onExit?: VoidFunction;
    /** A function that is called when the challenge is entered. */
    onEnter?: VoidFunction;
}

/**
 * The properties that are added onto a processed {@link ChallengeOptions} to create a {@link Challenge}.
 */
export interface BaseChallenge {
    /** An auto-generated ID for identifying features that appear in the DOM. Will not persist between refreshes or updates. */
    id: string;
    /** The current amount of times this challenge can be completed. */
    canComplete: Ref<DecimalSource>;
    /** The current number of times this challenge has been completed. */
    completions: Persistent<DecimalSource>;
    /** Whether or not this challenge has been completed. */
    completed: Ref<boolean>;
    /** Whether or not this challenge's completion count is at its limit. */
    maxed: Ref<boolean>;
    /** Whether or not this challenge is currently active. */
    active: Persistent<boolean>;
    /** A function to enter or leave the challenge. */
    toggle: VoidFunction;
    /**
     * A function to complete this challenge.
     * @param remainInChallenge - Optional parameter to specify if the challenge should remain active after completion.
     */
    complete: (remainInChallenge?: boolean) => void;
    /** A symbol that helps identify features of the same type. */
    type: typeof ChallengeType;
    /** The Vue component used to render this feature. */
    [Component]: GenericComponent;
    /** A function to gather the props the vue component requires for this feature. */
    [GatherProps]: () => Record<string, unknown>;
}

/** An object that represents a feature that can be entered and exited, and have one or more completions with scaling requirements. */
export type Challenge<T extends ChallengeOptions> = Replace<
    T & BaseChallenge,
    {
        visibility: GetComputableTypeWithDefault<T["visibility"], Visibility.Visible>;
        canStart: GetComputableTypeWithDefault<T["canStart"], true>;
        requirements: GetComputableType<T["requirements"]>;
        maximize: GetComputableType<T["maximize"]>;
        completionLimit: GetComputableTypeWithDefault<T["completionLimit"], 1>;
        mark: GetComputableTypeWithDefault<T["mark"], Ref<boolean>>;
        classes: GetComputableType<T["classes"]>;
        style: GetComputableType<T["style"]>;
        display: GetComputableType<T["display"]>;
    }
>;

/** A type that matches any valid {@link Challenge} object. */
export type GenericChallenge = Replace<
    Challenge<ChallengeOptions>,
    {
        visibility: ProcessedComputable<Visibility | boolean>;
        canStart: ProcessedComputable<boolean>;
        completionLimit: ProcessedComputable<DecimalSource>;
        mark: ProcessedComputable<boolean>;
    }
>;

/**
 * Lazily creates a challenge with the given options.
 * @param optionsFunc Challenge options.
 */
export function createChallenge<T extends ChallengeOptions>(
    optionsFunc: OptionsFunc<T, BaseChallenge, GenericChallenge>,
    ...decorators: Decorator<T, BaseChallenge, GenericChallenge>[]
): Challenge<T> {
    const completions = persistent(0);
    const active = persistent(false, false);
    const decoratedData = decorators.reduce((current, next) => Object.assign(current, next.getPersistentData?.()), {});
    return createLazyProxy(() => {
        const challenge = optionsFunc();

        challenge.id = getUniqueID("challenge-");
        challenge.type = ChallengeType;
        challenge[Component] = ChallengeComponent as GenericComponent;

        for (const decorator of decorators) {
            decorator.preConstruct?.(challenge);
        }

        challenge.completions = completions;
        challenge.active = active;
        Object.assign(challenge, decoratedData);

        challenge.completed = computed(() =>
            Decimal.gt((challenge as GenericChallenge).completions.value, 0)
        );
        challenge.maxed = computed(() =>
            Decimal.gte(
                (challenge as GenericChallenge).completions.value,
                unref((challenge as GenericChallenge).completionLimit)
            )
        );
        challenge.toggle = function () {
            const genericChallenge = challenge as GenericChallenge;
            if (genericChallenge.active.value) {
                if (
                    Decimal.gt(unref(genericChallenge.canComplete), 0) &&
                    !genericChallenge.maxed.value
                ) {
                    const completions = unref(genericChallenge.canComplete);
                    genericChallenge.completions.value = Decimal.min(
                        Decimal.add(genericChallenge.completions.value, completions),
                        unref(genericChallenge.completionLimit)
                    );
                    genericChallenge.onComplete?.();
                }
                genericChallenge.active.value = false;
                genericChallenge.onExit?.();
                genericChallenge.reset?.reset();
            } else if (
                unref(genericChallenge.canStart) &&
                isVisible(genericChallenge.visibility) &&
                !genericChallenge.maxed.value
            ) {
                genericChallenge.reset?.reset();
                genericChallenge.active.value = true;
                genericChallenge.onEnter?.();
            }
        };
        challenge.canComplete = computed(() =>
            Decimal.max(
                maxRequirementsMet((challenge as GenericChallenge).requirements),
                unref((challenge as GenericChallenge).maximize) ? Decimal.dInf : 1
            )
        );
        challenge.complete = function (remainInChallenge?: boolean) {
            const genericChallenge = challenge as GenericChallenge;
            const completions = unref(genericChallenge.canComplete);
            if (
                genericChallenge.active.value &&
                Decimal.gt(completions, 0) &&
                !genericChallenge.maxed.value
            ) {
                genericChallenge.completions.value = Decimal.min(
                    Decimal.add(genericChallenge.completions.value, completions),
                    unref(genericChallenge.completionLimit)
                );
                genericChallenge.onComplete?.();
                if (remainInChallenge !== true) {
                    genericChallenge.active.value = false;
                    genericChallenge.onExit?.();
                    genericChallenge.reset?.reset();
                }
            }
        };
        processComputable(challenge as T, "visibility");
        setDefault(challenge, "visibility", Visibility.Visible);
        const visibility = challenge.visibility as ProcessedComputable<Visibility | boolean>;
        challenge.visibility = computed(() => {
            if (settings.hideChallenges === true && unref(challenge.maxed)) {
                return Visibility.None;
            }
            return unref(visibility);
        });
        if (challenge.mark == null) {
            challenge.mark = computed(
                () =>
                    Decimal.gt(unref((challenge as GenericChallenge).completionLimit), 1) &&
                    !!unref(challenge.maxed)
            );
        }

        processComputable(challenge as T, "canStart");
        setDefault(challenge, "canStart", true);
        processComputable(challenge as T, "maximize");
        processComputable(challenge as T, "completionLimit");
        setDefault(challenge, "completionLimit", 1);
        processComputable(challenge as T, "mark");
        processComputable(challenge as T, "classes");
        processComputable(challenge as T, "style");
        processComputable(challenge as T, "display");

        if (challenge.reset != null) {
            globalBus.on("reset", currentReset => {
                if (currentReset === challenge.reset && (challenge.active as Ref<boolean>).value) {
                    (challenge.toggle as VoidFunction)();
                }
            });
        }

        for (const decorator of decorators) {
            decorator.postConstruct?.(challenge);
        }

        const decoratedProps = decorators.reduce((current, next) => Object.assign(current, next.getGatheredProps?.(challenge)), {});
        challenge[GatherProps] = function (this: GenericChallenge) {
            const {
                active,
                maxed,
                canComplete,
                display,
                visibility,
                style,
                classes,
                completed,
                canStart,
                mark,
                id,
                toggle,
                requirements
            } = this;
            return {
                active,
                maxed,
                canComplete,
                display,
                visibility,
                style: unref(style),
                classes,
                completed,
                canStart,
                mark,
                id,
                toggle,
<<<<<<< HEAD
                ...decoratedProps
=======
                requirements
>>>>>>> 3ad0d645
            };
        };

        return challenge as unknown as Challenge<T>;
    });
}

/**
 * This will automatically complete a challenge when it's requirements are met.
 * @param challenge The challenge to auto-complete
 * @param autoActive Whether or not auto-completing should currently occur
 * @param exitOnComplete Whether or not to exit the challenge after auto-completion
 */
export function setupAutoComplete(
    challenge: GenericChallenge,
    autoActive: Computable<boolean> = true,
    exitOnComplete = true
): WatchStopHandle {
    const isActive = typeof autoActive === "function" ? computed(autoActive) : autoActive;
    return watch(
        [challenge.canComplete as Ref<DecimalSource>, isActive as Ref<boolean>],
        ([canComplete, isActive]) => {
            if (Decimal.gt(canComplete, 0) && isActive) {
                challenge.complete(!exitOnComplete);
            }
        }
    );
}

/**
 * Utility for taking an array of challenges where only one may be active at a time, and giving a ref to the one currently active (or null if none are active)
 * @param challenges The list of challenges that are mutually exclusive
 */
export function createActiveChallenge(
    challenges: GenericChallenge[]
): Ref<GenericChallenge | null> {
    return computed(() => challenges.find(challenge => challenge.active.value) ?? null);
}

/**
 * Utility for reporting if any challenge in a list is currently active. Intended for preventing entering a challenge if another is already active.
 * @param challenges List of challenges that are mutually exclusive
 */
export function isAnyChallengeActive(
    challenges: GenericChallenge[] | Ref<GenericChallenge | null>
): Ref<boolean> {
    if (isArray(challenges)) {
        challenges = createActiveChallenge(challenges);
    }
    return computed(() => (challenges as Ref<GenericChallenge | null>).value != null);
}

declare module "game/settings" {
    interface Settings {
        hideChallenges: boolean;
    }
}

globalBus.on("loadSettings", settings => {
    setDefault(settings, "hideChallenges", false);
});

registerSettingField(
    jsx(() => (
        <Toggle
            title={jsx(() => (
                <span class="option-title">
                    Hide maxed challenges
                    <desc>Hide challenges that have been fully completed.</desc>
                </span>
            ))}
            onUpdate:modelValue={value => (settings.hideChallenges = value)}
            modelValue={settings.hideChallenges}
        />
    ))
);<|MERGE_RESOLUTION|>--- conflicted
+++ resolved
@@ -1,10 +1,7 @@
 import { isArray } from "@vue/shared";
 import Toggle from "components/fields/Toggle.vue";
 import ChallengeComponent from "features/challenges/Challenge.vue";
-<<<<<<< HEAD
 import { Decorator } from "features/decorators/common";
-import type { CoercableComponent, OptionsFunc, Replace, StyleValue } from "features/feature";
-=======
 import type {
     CoercableComponent,
     GenericComponent,
@@ -12,7 +9,6 @@
     Replace,
     StyleValue
 } from "features/feature";
->>>>>>> 3ad0d645
 import {
     Component,
     GatherProps,
@@ -305,11 +301,8 @@
                 mark,
                 id,
                 toggle,
-<<<<<<< HEAD
+                requirements,
                 ...decoratedProps
-=======
-                requirements
->>>>>>> 3ad0d645
             };
         };
 
