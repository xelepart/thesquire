import { isArray } from "@vue/shared";
import Toggle from "components/fields/Toggle.vue";
import ChallengeComponent from "features/challenges/Challenge.vue";
import { Decorator } from "features/decorators/common";
import type {
    CoercableComponent,
    GenericComponent,
    OptionsFunc,
    Replace,
    StyleValue
} from "features/feature";
import {
    Component,
    GatherProps,
    getUniqueID,
    isVisible,
    jsx,
    setDefault,
    Visibility
} from "features/feature";
import type { GenericReset } from "features/reset";
import { globalBus } from "game/events";
import type { Persistent } from "game/persistence";
import { persistent } from "game/persistence";
import { maxRequirementsMet, Requirements } from "game/requirements";
import settings, { registerSettingField } from "game/settings";
import type { DecimalSource } from "util/bignum";
import Decimal from "util/bignum";
import type {
    Computable,
    GetComputableType,
    GetComputableTypeWithDefault,
    ProcessedComputable
} from "util/computed";
import { processComputable } from "util/computed";
import { createLazyProxy } from "util/proxies";
import type { Ref, WatchStopHandle } from "vue";
import { computed, unref, watch } from "vue";

/** A symbol used to identify {@link Challenge} features. */
export const ChallengeType = Symbol("Challenge");

/**
 * An object that configures a {@link Challenge}.
 */
export interface ChallengeOptions {
    /** Whether this challenge should be visible. */
    visibility?: Computable<Visibility | boolean>;
    /** Whether this challenge can be started. */
    canStart?: Computable<boolean>;
    /** The reset function for this challenge. */
    reset?: GenericReset;
    /** The requirement(s) to complete this challenge. */
    requirements: Requirements;
    /** Whether or not completing this challenge should grant multiple completions if requirements met. Requires {@link requirements} to be a requirement or array of requirements with {@link Requirement.canMaximize} true. */
    maximize?: Computable<boolean>;
    /** The maximum number of times the challenge can be completed. */
    completionLimit?: Computable<DecimalSource>;
    /** Shows a marker on the corner of the feature. */
    mark?: Computable<boolean | string>;
    /** Dictionary of CSS classes to apply to this feature. */
    classes?: Computable<Record<string, boolean>>;
    /** CSS to apply to this feature. */
    style?: Computable<StyleValue>;
    /** The display to use for this challenge. */
    display?: Computable<
        | CoercableComponent
        | {
              /** A header to appear at the top of the display. */
              title?: CoercableComponent;
              /** The main text that appears in the display. */
              description: CoercableComponent;
              /** A description of the current goal for this challenge. If unspecified then the requirements will be displayed automatically based on {@link requirements}.  */
              goal?: CoercableComponent;
              /** A description of what will change upon completing this challenge. */
              reward?: CoercableComponent;
              /** A description of the current effect of this challenge. */
              effectDisplay?: CoercableComponent;
          }
    >;
    /** A function that is called when the challenge is completed. */
    onComplete?: VoidFunction;
    /** A function that is called when the challenge is exited. */
    onExit?: VoidFunction;
    /** A function that is called when the challenge is entered. */
    onEnter?: VoidFunction;
}

/**
 * The properties that are added onto a processed {@link ChallengeOptions} to create a {@link Challenge}.
 */
export interface BaseChallenge {
    /** An auto-generated ID for identifying features that appear in the DOM. Will not persist between refreshes or updates. */
    id: string;
    /** The current amount of times this challenge can be completed. */
    canComplete: Ref<DecimalSource>;
    /** The current number of times this challenge has been completed. */
    completions: Persistent<DecimalSource>;
    /** Whether or not this challenge has been completed. */
    completed: Ref<boolean>;
    /** Whether or not this challenge's completion count is at its limit. */
    maxed: Ref<boolean>;
    /** Whether or not this challenge is currently active. */
    active: Persistent<boolean>;
    /** A function to enter or leave the challenge. */
    toggle: VoidFunction;
    /**
     * A function to complete this challenge.
     * @param remainInChallenge - Optional parameter to specify if the challenge should remain active after completion.
     */
    complete: (remainInChallenge?: boolean) => void;
    /** A symbol that helps identify features of the same type. */
    type: typeof ChallengeType;
    /** The Vue component used to render this feature. */
    [Component]: GenericComponent;
    /** A function to gather the props the vue component requires for this feature. */
    [GatherProps]: () => Record<string, unknown>;
}

/** An object that represents a feature that can be entered and exited, and have one or more completions with scaling requirements. */
export type Challenge<T extends ChallengeOptions> = Replace<
    T & BaseChallenge,
    {
        visibility: GetComputableTypeWithDefault<T["visibility"], Visibility.Visible>;
        canStart: GetComputableTypeWithDefault<T["canStart"], true>;
        requirements: GetComputableType<T["requirements"]>;
        maximize: GetComputableType<T["maximize"]>;
        completionLimit: GetComputableTypeWithDefault<T["completionLimit"], 1>;
        mark: GetComputableTypeWithDefault<T["mark"], Ref<boolean>>;
        classes: GetComputableType<T["classes"]>;
        style: GetComputableType<T["style"]>;
        display: GetComputableType<T["display"]>;
    }
>;

/** A type that matches any valid {@link Challenge} object. */
export type GenericChallenge = Replace<
    Challenge<ChallengeOptions>,
    {
        visibility: ProcessedComputable<Visibility | boolean>;
        canStart: ProcessedComputable<boolean>;
        completionLimit: ProcessedComputable<DecimalSource>;
        mark: ProcessedComputable<boolean>;
    }
>;

/**
 * Lazily creates a challenge with the given options.
 * @param optionsFunc Challenge options.
 */
export function createChallenge<T extends ChallengeOptions>(
    optionsFunc: OptionsFunc<T, BaseChallenge, GenericChallenge>,
    ...decorators: Decorator<T, BaseChallenge, GenericChallenge>[]
): Challenge<T> {
    const completions = persistent(0);
    const active = persistent(false, false);
<<<<<<< HEAD
    const decoratedData = decorators.reduce((current, next) => Object.assign(current, next.getPersistentData?.()), {});
    return createLazyProxy(() => {
        const challenge = optionsFunc();
=======
    return createLazyProxy(feature => {
        const challenge = optionsFunc.call(feature, feature);
>>>>>>> c386acee

        challenge.id = getUniqueID("challenge-");
        challenge.type = ChallengeType;
        challenge[Component] = ChallengeComponent as GenericComponent;

        for (const decorator of decorators) {
            decorator.preConstruct?.(challenge);
        }

        challenge.completions = completions;
        challenge.active = active;
        Object.assign(challenge, decoratedData);

        challenge.completed = computed(() =>
            Decimal.gt((challenge as GenericChallenge).completions.value, 0)
        );
        challenge.maxed = computed(() =>
            Decimal.gte(
                (challenge as GenericChallenge).completions.value,
                unref((challenge as GenericChallenge).completionLimit)
            )
        );
        challenge.toggle = function () {
            const genericChallenge = challenge as GenericChallenge;
            if (genericChallenge.active.value) {
                if (
                    Decimal.gt(unref(genericChallenge.canComplete), 0) &&
                    !genericChallenge.maxed.value
                ) {
                    const completions = unref(genericChallenge.canComplete);
                    genericChallenge.completions.value = Decimal.min(
                        Decimal.add(genericChallenge.completions.value, completions),
                        unref(genericChallenge.completionLimit)
                    );
                    genericChallenge.onComplete?.();
                }
                genericChallenge.active.value = false;
                genericChallenge.onExit?.();
                genericChallenge.reset?.reset();
            } else if (
                unref(genericChallenge.canStart) &&
                isVisible(genericChallenge.visibility) &&
                !genericChallenge.maxed.value
            ) {
                genericChallenge.reset?.reset();
                genericChallenge.active.value = true;
                genericChallenge.onEnter?.();
            }
        };
        challenge.canComplete = computed(() =>
            Decimal.max(
                maxRequirementsMet((challenge as GenericChallenge).requirements),
                unref((challenge as GenericChallenge).maximize) ? Decimal.dInf : 1
            )
        );
        challenge.complete = function (remainInChallenge?: boolean) {
            const genericChallenge = challenge as GenericChallenge;
            const completions = unref(genericChallenge.canComplete);
            if (
                genericChallenge.active.value &&
                Decimal.gt(completions, 0) &&
                !genericChallenge.maxed.value
            ) {
                genericChallenge.completions.value = Decimal.min(
                    Decimal.add(genericChallenge.completions.value, completions),
                    unref(genericChallenge.completionLimit)
                );
                genericChallenge.onComplete?.();
                if (remainInChallenge !== true) {
                    genericChallenge.active.value = false;
                    genericChallenge.onExit?.();
                    genericChallenge.reset?.reset();
                }
            }
        };
        processComputable(challenge as T, "visibility");
        setDefault(challenge, "visibility", Visibility.Visible);
        const visibility = challenge.visibility as ProcessedComputable<Visibility | boolean>;
        challenge.visibility = computed(() => {
            if (settings.hideChallenges === true && unref(challenge.maxed)) {
                return Visibility.None;
            }
            return unref(visibility);
        });
        if (challenge.mark == null) {
            challenge.mark = computed(
                () =>
                    Decimal.gt(unref((challenge as GenericChallenge).completionLimit), 1) &&
                    !!unref(challenge.maxed)
            );
        }

        processComputable(challenge as T, "canStart");
        setDefault(challenge, "canStart", true);
        processComputable(challenge as T, "maximize");
        processComputable(challenge as T, "completionLimit");
        setDefault(challenge, "completionLimit", 1);
        processComputable(challenge as T, "mark");
        processComputable(challenge as T, "classes");
        processComputable(challenge as T, "style");
        processComputable(challenge as T, "display");

        if (challenge.reset != null) {
            globalBus.on("reset", currentReset => {
                if (currentReset === challenge.reset && (challenge.active as Ref<boolean>).value) {
                    (challenge.toggle as VoidFunction)();
                }
            });
        }

        for (const decorator of decorators) {
            decorator.postConstruct?.(challenge);
        }

        const decoratedProps = decorators.reduce((current, next) => Object.assign(current, next.getGatheredProps?.(challenge)), {});
        challenge[GatherProps] = function (this: GenericChallenge) {
            const {
                active,
                maxed,
                canComplete,
                display,
                visibility,
                style,
                classes,
                completed,
                canStart,
                mark,
                id,
                toggle,
                requirements
            } = this;
            return {
                active,
                maxed,
                canComplete,
                display,
                visibility,
                style: unref(style),
                classes,
                completed,
                canStart,
                mark,
                id,
                toggle,
                requirements,
                ...decoratedProps
            };
        };

        return challenge as unknown as Challenge<T>;
    });
}

/**
 * This will automatically complete a challenge when it's requirements are met.
 * @param challenge The challenge to auto-complete
 * @param autoActive Whether or not auto-completing should currently occur
 * @param exitOnComplete Whether or not to exit the challenge after auto-completion
 */
export function setupAutoComplete(
    challenge: GenericChallenge,
    autoActive: Computable<boolean> = true,
    exitOnComplete = true
): WatchStopHandle {
    const isActive = typeof autoActive === "function" ? computed(autoActive) : autoActive;
    return watch(
        [challenge.canComplete as Ref<DecimalSource>, isActive as Ref<boolean>],
        ([canComplete, isActive]) => {
            if (Decimal.gt(canComplete, 0) && isActive) {
                challenge.complete(!exitOnComplete);
            }
        }
    );
}

/**
 * Utility for taking an array of challenges where only one may be active at a time, and giving a ref to the one currently active (or null if none are active)
 * @param challenges The list of challenges that are mutually exclusive
 */
export function createActiveChallenge(
    challenges: GenericChallenge[]
): Ref<GenericChallenge | null> {
    return computed(() => challenges.find(challenge => challenge.active.value) ?? null);
}

/**
 * Utility for reporting if any challenge in a list is currently active. Intended for preventing entering a challenge if another is already active.
 * @param challenges List of challenges that are mutually exclusive
 */
export function isAnyChallengeActive(
    challenges: GenericChallenge[] | Ref<GenericChallenge | null>
): Ref<boolean> {
    if (isArray(challenges)) {
        challenges = createActiveChallenge(challenges);
    }
    return computed(() => (challenges as Ref<GenericChallenge | null>).value != null);
}

declare module "game/settings" {
    interface Settings {
        hideChallenges: boolean;
    }
}

globalBus.on("loadSettings", settings => {
    setDefault(settings, "hideChallenges", false);
});

registerSettingField(
    jsx(() => (
        <Toggle
            title={jsx(() => (
                <span class="option-title">
                    Hide maxed challenges
                    <desc>Hide challenges that have been fully completed.</desc>
                </span>
            ))}
            onUpdate:modelValue={value => (settings.hideChallenges = value)}
            modelValue={settings.hideChallenges}
        />
    ))
);<|MERGE_RESOLUTION|>--- conflicted
+++ resolved
@@ -154,14 +154,9 @@
 ): Challenge<T> {
     const completions = persistent(0);
     const active = persistent(false, false);
-<<<<<<< HEAD
     const decoratedData = decorators.reduce((current, next) => Object.assign(current, next.getPersistentData?.()), {});
-    return createLazyProxy(() => {
-        const challenge = optionsFunc();
-=======
     return createLazyProxy(feature => {
         const challenge = optionsFunc.call(feature, feature);
->>>>>>> c386acee
 
         challenge.id = getUniqueID("challenge-");
         challenge.type = ChallengeType;
