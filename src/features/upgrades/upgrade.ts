--- conflicted
+++ resolved
@@ -89,12 +89,8 @@
     optionsFunc: OptionsFunc<T, BaseUpgrade, GenericUpgrade>,
     ...decorators: Decorator<T, BaseUpgrade, GenericUpgrade>[]
 ): Upgrade<T> {
-<<<<<<< HEAD
-    const bought = persistent<boolean>(false);
+    const bought = persistent<boolean>(false, false);
     const decoratedData = decorators.reduce((current, next) => Object.assign(current, next.getPersistentData?.()), {});
-=======
-    const bought = persistent<boolean>(false, false);
->>>>>>> be9a85c1
     return createLazyProxy(() => {
         const upgrade = optionsFunc();
         upgrade.id = getUniqueID("upgrade-");
