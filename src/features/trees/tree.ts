<<<<<<< HEAD
import { Decorator } from "features/decorators/common";
import type { CoercableComponent, OptionsFunc, Replace, StyleValue } from "features/feature";
=======
import type {
    CoercableComponent,
    GenericComponent,
    OptionsFunc,
    Replace,
    StyleValue
} from "features/feature";
>>>>>>> 3ad0d645
import { Component, GatherProps, getUniqueID, setDefault, Visibility } from "features/feature";
import type { Link } from "features/links/links";
import type { GenericReset } from "features/reset";
import type { Resource } from "features/resources/resource";
import { displayResource } from "features/resources/resource";
import TreeComponent from "features/trees/Tree.vue";
import TreeNodeComponent from "features/trees/TreeNode.vue";
import type { DecimalSource } from "util/bignum";
import Decimal, { format, formatWhole } from "util/bignum";
import type {
    Computable,
    GetComputableType,
    GetComputableTypeWithDefault,
    ProcessedComputable
} from "util/computed";
import { convertComputable, processComputable } from "util/computed";
import { createLazyProxy } from "util/proxies";
import type { Ref } from "vue";
import { computed, ref, shallowRef, unref } from "vue";

/** A symbol used to identify {@link TreeNode} features. */
export const TreeNodeType = Symbol("TreeNode");
/** A symbol used to identify {@link Tree} features. */
export const TreeType = Symbol("Tree");

/**
 * An object that configures a {@link TreeNode}.
 */
export interface TreeNodeOptions {
    /** Whether this tree node should be visible. */
    visibility?: Computable<Visibility | boolean>;
    /** Whether or not this tree node can be clicked. */
    canClick?: Computable<boolean>;
    /** The background color for this node. */
    color?: Computable<string>;
    /** The label to display on this tree node. */
    display?: Computable<CoercableComponent>;
    /** The color of the glow effect shown to notify the user there's something to do with this node. */
    glowColor?: Computable<string>;
    /** Dictionary of CSS classes to apply to this feature. */
    classes?: Computable<Record<string, boolean>>;
    /** CSS to apply to this feature. */
    style?: Computable<StyleValue>;
    /** Shows a marker on the corner of the feature. */
    mark?: Computable<boolean | string>;
    /** A reset object attached to this node, used for propagating resets through the tree. */
    reset?: GenericReset;
    /** A function that is called when the tree node is clicked. */
    onClick?: (e?: MouseEvent | TouchEvent) => void;
    /** A function that is called when the tree node is held down. */
    onHold?: VoidFunction;
}

/**
 * The properties that are added onto a processed {@link TreeNodeOptions} to create an {@link TreeNode}.
 */
export interface BaseTreeNode {
    /** An auto-generated ID for identifying features that appear in the DOM. Will not persist between refreshes or updates. */
    id: string;
    /** A symbol that helps identify features of the same type. */
    type: typeof TreeNodeType;
    /** The Vue component used to render this feature. */
    [Component]: GenericComponent;
    /** A function to gather the props the vue component requires for this feature. */
    [GatherProps]: () => Record<string, unknown>;
}

/** An object that represents a node on a tree. */
export type TreeNode<T extends TreeNodeOptions> = Replace<
    T & BaseTreeNode,
    {
        visibility: GetComputableTypeWithDefault<T["visibility"], Visibility.Visible>;
        canClick: GetComputableTypeWithDefault<T["canClick"], true>;
        color: GetComputableType<T["color"]>;
        display: GetComputableType<T["display"]>;
        glowColor: GetComputableType<T["glowColor"]>;
        classes: GetComputableType<T["classes"]>;
        style: GetComputableType<T["style"]>;
        mark: GetComputableType<T["mark"]>;
    }
>;

/** A type that matches any valid {@link TreeNode} object. */
export type GenericTreeNode = Replace<
    TreeNode<TreeNodeOptions>,
    {
        visibility: ProcessedComputable<Visibility | boolean>;
        canClick: ProcessedComputable<boolean>;
    }
>;

/**
 * Lazily creates a tree node with the given options.
 * @param optionsFunc Tree Node options.
 */
export function createTreeNode<T extends TreeNodeOptions>(
    optionsFunc?: OptionsFunc<T, BaseTreeNode, GenericTreeNode>,
    ...decorators: Decorator<T, BaseTreeNode, GenericTreeNode>[]
): TreeNode<T> {
    const decoratedData = decorators.reduce((current, next) => Object.assign(current, next.getPersistentData?.()), {});
    return createLazyProxy(() => {
        const treeNode = optionsFunc?.() ?? ({} as ReturnType<NonNullable<typeof optionsFunc>>);
        treeNode.id = getUniqueID("treeNode-");
        treeNode.type = TreeNodeType;
        treeNode[Component] = TreeNodeComponent as GenericComponent;

        for (const decorator of decorators) {
            decorator.preConstruct?.(treeNode);
        }

        Object.assign(decoratedData);

        processComputable(treeNode as T, "visibility");
        setDefault(treeNode, "visibility", Visibility.Visible);
        processComputable(treeNode as T, "canClick");
        setDefault(treeNode, "canClick", true);
        processComputable(treeNode as T, "color");
        processComputable(treeNode as T, "display");
        processComputable(treeNode as T, "glowColor");
        processComputable(treeNode as T, "classes");
        processComputable(treeNode as T, "style");
        processComputable(treeNode as T, "mark");

        for (const decorator of decorators) {
            decorator.postConstruct?.(treeNode);
        }

        if (treeNode.onClick) {
            const onClick = treeNode.onClick.bind(treeNode);
            treeNode.onClick = function (e) {
                if (unref(treeNode.canClick) !== false) {
                    onClick(e);
                }
            };
        }
        if (treeNode.onHold) {
            const onHold = treeNode.onHold.bind(treeNode);
            treeNode.onHold = function () {
                if (unref(treeNode.canClick) !== false) {
                    onHold();
                }
            };
        }

        const decoratedProps = decorators.reduce((current, next) => Object.assign(current, next.getGatheredProps?.(treeNode)), {});
        treeNode[GatherProps] = function (this: GenericTreeNode) {
            const {
                display,
                visibility,
                style,
                classes,
                onClick,
                onHold,
                color,
                glowColor,
                canClick,
                mark,
                id
            } = this;
            return {
                display,
                visibility,
                style,
                classes,
                onClick,
                onHold,
                color,
                glowColor,
                canClick,
                mark,
                id,
                ...decoratedProps
            };
        };

        return treeNode as unknown as TreeNode<T>;
    });
}

/** Represents a branch between two nodes in a tree. */
export interface TreeBranch extends Omit<Link, "startNode" | "endNode"> {
    startNode: GenericTreeNode;
    endNode: GenericTreeNode;
}

/**
 * An object that configures a {@link Tree}.
 */
export interface TreeOptions {
    /** Whether this clickable should be visible. */
    visibility?: Computable<Visibility | boolean>;
    /** The nodes within the tree, in a 2D array. */
    nodes: Computable<GenericTreeNode[][]>;
    /** Nodes to show on the left side of the tree. */
    leftSideNodes?: Computable<GenericTreeNode[]>;
    /** Nodes to show on the right side of the tree. */
    rightSideNodes?: Computable<GenericTreeNode[]>;
    /** The branches between nodes within this tree. */
    branches?: Computable<TreeBranch[]>;
    /** How to propagate resets through the tree. */
    resetPropagation?: ResetPropagation;
    /** A function that is called when a node within the tree is reset. */
    onReset?: (node: GenericTreeNode) => void;
}

export interface BaseTree {
    /** An auto-generated ID for identifying features that appear in the DOM. Will not persist between refreshes or updates. */
    id: string;
    /** The link objects for each of the branches of the tree.  */
    links: Ref<Link[]>;
    /** Cause a reset on this node and propagate it through the tree according to {@link resetPropagation}. */
    reset: (node: GenericTreeNode) => void;
    /** A flag that is true while the reset is still propagating through the tree. */
    isResetting: Ref<boolean>;
    /** A reference to the node that caused the currently propagating reset. */
    resettingNode: Ref<GenericTreeNode | null>;
    /** A symbol that helps identify features of the same type. */
    type: typeof TreeType;
    /** The Vue component used to render this feature. */
    [Component]: GenericComponent;
    /** A function to gather the props the vue component requires for this feature. */
    [GatherProps]: () => Record<string, unknown>;
}

/** An object that represents a feature that is a tree of nodes with branches between them. Contains support for reset mechanics that can propagate through the tree. */
export type Tree<T extends TreeOptions> = Replace<
    T & BaseTree,
    {
        visibility: GetComputableTypeWithDefault<T["visibility"], Visibility.Visible>;
        nodes: GetComputableType<T["nodes"]>;
        leftSideNodes: GetComputableType<T["leftSideNodes"]>;
        rightSideNodes: GetComputableType<T["rightSideNodes"]>;
        branches: GetComputableType<T["branches"]>;
    }
>;

/** A type that matches any valid {@link Tree} object. */
export type GenericTree = Replace<
    Tree<TreeOptions>,
    {
        visibility: ProcessedComputable<Visibility | boolean>;
    }
>;

/**
 * Lazily creates a tree with the given options.
 * @param optionsFunc Tree options.
 */
export function createTree<T extends TreeOptions>(
    optionsFunc: OptionsFunc<T, BaseTree, GenericTree>
): Tree<T> {
    return createLazyProxy(() => {
        const tree = optionsFunc();
        tree.id = getUniqueID("tree-");
        tree.type = TreeType;
        tree[Component] = TreeComponent as GenericComponent;

        tree.isResetting = ref(false);
        tree.resettingNode = shallowRef(null);

        tree.reset = function (node) {
            const genericTree = tree as GenericTree;
            genericTree.isResetting.value = true;
            genericTree.resettingNode.value = node;
            genericTree.resetPropagation?.(genericTree, node);
            genericTree.onReset?.(node);
            genericTree.isResetting.value = false;
            genericTree.resettingNode.value = null;
        };
        tree.links = computed(() => {
            const genericTree = tree as GenericTree;
            return unref(genericTree.branches) ?? [];
        });

        processComputable(tree as T, "visibility");
        setDefault(tree, "visibility", Visibility.Visible);
        processComputable(tree as T, "nodes");
        processComputable(tree as T, "leftSideNodes");
        processComputable(tree as T, "rightSideNodes");
        processComputable(tree as T, "branches");

        tree[GatherProps] = function (this: GenericTree) {
            const { nodes, leftSideNodes, rightSideNodes, branches } = this;
            return { nodes, leftSideNodes, rightSideNodes, branches };
        };

        return tree as unknown as Tree<T>;
    });
}

/** A function that is used to propagate resets through a tree. */
export type ResetPropagation = {
    (tree: GenericTree, resettingNode: GenericTreeNode): void;
};

/** Propagate resets down the tree by resetting every node in a lower row. */
export const defaultResetPropagation = function (
    tree: GenericTree,
    resettingNode: GenericTreeNode
): void {
    const nodes = unref(tree.nodes);
    const row = nodes.findIndex(nodes => nodes.includes(resettingNode)) - 1;
    for (let x = row; x >= 0; x--) {
        nodes[x].forEach(node => node.reset?.reset());
    }
};

/** Propagate resets down the tree by resetting every node in a lower row. */
export const invertedResetPropagation = function (
    tree: GenericTree,
    resettingNode: GenericTreeNode
): void {
    const nodes = unref(tree.nodes);
    const row = nodes.findIndex(nodes => nodes.includes(resettingNode)) + 1;
    for (let x = row; x < nodes.length; x++) {
        nodes[x].forEach(node => node.reset?.reset());
    }
};

/** Propagate resets down the branches of the tree. */
export const branchedResetPropagation = function (
    tree: GenericTree,
    resettingNode: GenericTreeNode
): void {
    const visitedNodes = [resettingNode];
    let currentNodes = [resettingNode];
    if (tree.branches != null) {
        const branches = unref(tree.branches);
        while (currentNodes.length > 0) {
            const nextNodes: GenericTreeNode[] = [];
            currentNodes.forEach(node => {
                branches
                    .filter(branch => branch.startNode === node || branch.endNode === node)
                    .map(branch => {
                        if (branch.startNode === node) {
                            return branch.endNode;
                        }
                        return branch.startNode;
                    })
                    .filter(node => !visitedNodes.includes(node))
                    .forEach(node => {
                        // Check here instead of in the filter because this check's results may
                        // change as we go through each node
                        if (!nextNodes.includes(node)) {
                            nextNodes.push(node);
                            node.reset?.reset();
                        }
                    });
            });
            currentNodes = nextNodes;
            visitedNodes.push(...currentNodes);
        }
    }
};

/**
 * Utility for creating a tooltip for a tree node that displays a resource-based unlock requirement, and after unlock shows the amount of another resource.
 * It sounds oddly specific, but comes up a lot.
 */
export function createResourceTooltip(
    resource: Resource,
    requiredResource: Resource | null = null,
    requirement: Computable<DecimalSource> = 0
): Ref<string> {
    const req = convertComputable(requirement);
    return computed(() => {
        if (requiredResource == null || Decimal.gte(resource.value, unref(req))) {
            return displayResource(resource) + " " + resource.displayName;
        }
        return `Reach ${
            Decimal.eq(requiredResource.precision, 0)
                ? formatWhole(unref(req))
                : format(unref(req), requiredResource.precision)
        } ${requiredResource.displayName} to unlock (You have ${
            Decimal.eq(requiredResource.precision, 0)
                ? formatWhole(requiredResource.value)
                : format(requiredResource.value, requiredResource.precision)
        })`;
    });
}<|MERGE_RESOLUTION|>--- conflicted
+++ resolved
@@ -1,7 +1,4 @@
-<<<<<<< HEAD
 import { Decorator } from "features/decorators/common";
-import type { CoercableComponent, OptionsFunc, Replace, StyleValue } from "features/feature";
-=======
 import type {
     CoercableComponent,
     GenericComponent,
@@ -9,7 +6,6 @@
     Replace,
     StyleValue
 } from "features/feature";
->>>>>>> 3ad0d645
 import { Component, GatherProps, getUniqueID, setDefault, Visibility } from "features/feature";
 import type { Link } from "features/links/links";
 import type { GenericReset } from "features/reset";
