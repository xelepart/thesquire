--- conflicted
+++ resolved
@@ -42,13 +42,9 @@
  * with "this" bound to what the type will eventually be processed into.
  * Intended for making lazily evaluated objects.
  */
-<<<<<<< HEAD
-export type OptionsFunc<T, R = Record<string, unknown>, S = R> = () => OptionsObject<T,R,S>;
+export type OptionsFunc<T, R = unknown, S = R> = (obj: R) => OptionsObject<T,R,S>;
 
-export type OptionsObject<T, R = Record<string, unknown>, S = R> = T & Partial<R> & ThisType<T & S>;
-=======
-export type OptionsFunc<T, R = unknown, S = R> = (obj: R) => T & Partial<R> & ThisType<T & S>;
->>>>>>> c386acee
+export type OptionsObject<T, R = unknown, S = R> = T & Partial<R> & ThisType<T & S>;
 
 let id = 0;
 /**
