--- conflicted
+++ resolved
@@ -96,12 +96,8 @@
     optionsFunc?: OptionsFunc<T, BaseMilestone, GenericMilestone>,
     ...decorators: Decorator<T, BaseMilestone, GenericMilestone>[]
 ): Milestone<T> {
-<<<<<<< HEAD
-    const earned = persistent<boolean>(false);
+    const earned = persistent<boolean>(false, false);
     const decoratedData = decorators.reduce((current, next) => Object.assign(current, next.getPersistentData?.()), {});
-=======
-    const earned = persistent<boolean>(false, false);
->>>>>>> be9a85c1
     return createLazyProxy(() => {
         const milestone = optionsFunc?.() ?? ({} as ReturnType<NonNullable<typeof optionsFunc>>);
         milestone.id = getUniqueID("milestone-");
